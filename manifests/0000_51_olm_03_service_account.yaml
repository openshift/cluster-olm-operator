--- conflicted
+++ resolved
@@ -5,9 +5,4 @@
   name: cluster-olm-operator
   annotations:
     include.release.openshift.io/self-managed-high-availability: "true"
-<<<<<<< HEAD
-    capability.openshift.io/name: "OperatorLifecycleManagerV1"
-    release.openshift.io/feature-set: TechPreviewNoUpgrade
-=======
-    capability.openshift.io/name: "OperatorLifecycleManagerV1"
->>>>>>> 0799bd51
+    capability.openshift.io/name: "OperatorLifecycleManagerV1"